--- conflicted
+++ resolved
@@ -294,19 +294,11 @@
    * @note The triangulation needs to be void upon calling this function.
    */
   template <int dim>
-<<<<<<< HEAD
-  static void
-  parallelogram(Triangulation<dim>  &tria,
-                const Tensor<2,dim> &corners,
-                const bool           colorize=false);
-=======
   static
   void
   parallelogram(Triangulation<dim> &tria,
 		const Point<dim> (&corners)[dim],
 		const bool           colorize=false);
-
->>>>>>> 7bddb396
 
   /**
    * @deprecated Use the other function of same name.
