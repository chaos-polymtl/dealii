//-----------------------------------------------------------
//
//    Copyright (C) 2023 by the deal.II authors
//
//    This file is part of the deal.II library.
//
//    The deal.II library is free software; you can use it, redistribute
//    it, and/or modify it under the terms of the GNU Lesser General
//    Public License as published by the Free Software Foundation; either
//    version 2.1 of the License, or (at your option) any later version.
//    The full text of the license can be found in the file LICENSE.md at
//    the top level directory of deal.II.
//
//-----------------------------------------------------------

#include <deal.II/base/parameter_handler.h>

#include <deal.II/lac/petsc_block_sparse_matrix.h>
#include <deal.II/lac/petsc_block_vector.h>
#include <deal.II/lac/petsc_snes.h>

#include <cmath>

#include "../tests.h"

/**
 * Find the solution of f(x)=sin(x)=0, which is rather simple to solve, starting
 * at x=1.
 *
 * This test lets the residual function throw an exception if the step
 * length was too large from the previous point of evaluation. Let's
 * see whether PETSc SNES manages to recover by reducing the step
 * length in case of a recoverable error.
 */
using VectorType = PETScWrappers::MPI::Vector;
using MatrixType = PETScWrappers::MPI::SparseMatrix;
using Solver     = PETScWrappers::NonlinearSolver<VectorType, MatrixType>;
using real_type  = Solver::real_type;

int
main(int argc, char **argv)
{
  initlog();
  Utilities::MPI::MPI_InitFinalize mpi_initialization(argc, argv, 1);

  {
    PETScWrappers::NonlinearSolverData data;
    Solver                             solver(data);

    const double starting_x         = 1;
    double       last_residual_eval = starting_x;

    solver.residual = [&](const VectorType &X, VectorType &F) -> void {
      deallog << "Evaluating the residual at x=" << X(0) << std::endl;

      if (std::abs(X(0) - last_residual_eval) > 1)
        {
          deallog << "Too large a step. Throwing a recoverable exception."
                  << std::endl;
          throw RecoverableUserCallbackError();
        }

      F(0) = std::sin(X(0));
      F.compress(VectorOperation::insert);

      last_residual_eval = X(0);
    };

<<<<<<< HEAD
    solver.jacobian =
      [&](const VectorType &X, MatrixType &A, MatrixType &P) -> void {
      deallog << "Evaluating the Jacobian at x=" << X(0) << std::endl;

      P.set(0, 0, std::cos(X(0)));
      P.compress(VectorOperation::insert);
      A.set(0, 0, std::cos(X(0)));
      A.compress(VectorOperation::insert);
    };

    auto       commsize = Utilities::MPI::n_mpi_processes(MPI_COMM_WORLD);
    auto       commrank = Utilities::MPI::this_mpi_process(MPI_COMM_WORLD);
    VectorType x(MPI_COMM_WORLD, 1, commrank == commsize - 1 ? 1 : 0);
    x(0) = starting_x;
    x.compress(VectorOperation::insert);

    try
      {
        const auto nit = solver.solve(x);

        deallog << "Found the solution x=" << x(0) << " after " << nit
                << " iterations." << std::endl;
      }
    catch (std::exception &exc)
=======
    for (int setjac = 0; setjac < 2; setjac++)
>>>>>>> e1f4330e
      {
        if (setjac)
          solver.jacobian =
            [&](const VectorType &X, MatrixType &A, MatrixType &P) -> void {
            deallog << "Evaluating the Jacobian at x=" << X(0) << std::endl;

            P.set(0, 0, std::cos(X(0)));
            P.compress(VectorOperation::insert);
            A.set(0, 0, std::cos(X(0)));
            A.compress(VectorOperation::insert);
          };

        auto       commsize = Utilities::MPI::n_mpi_processes(MPI_COMM_WORLD);
        auto       commrank = Utilities::MPI::this_mpi_process(MPI_COMM_WORLD);
        VectorType x(MPI_COMM_WORLD, 1, commrank == commsize - 1 ? 1 : 0);
        x(0) = starting_x;
        x.compress(VectorOperation::insert);

        deallog << "Solving with setjac " << setjac << std::endl;
        try
          {
            solver.reinit(data);
            const auto nit = solver.solve(x);

            deallog << "Found the solution x=" << x(0) << " after " << nit
                    << " iterations." << std::endl;
          }
        catch (std::exception &exc)
          {
            deallog << exc.what() << std::endl;
          }
      }
  }
}<|MERGE_RESOLUTION|>--- conflicted
+++ resolved
@@ -66,34 +66,7 @@
       last_residual_eval = X(0);
     };
 
-<<<<<<< HEAD
-    solver.jacobian =
-      [&](const VectorType &X, MatrixType &A, MatrixType &P) -> void {
-      deallog << "Evaluating the Jacobian at x=" << X(0) << std::endl;
-
-      P.set(0, 0, std::cos(X(0)));
-      P.compress(VectorOperation::insert);
-      A.set(0, 0, std::cos(X(0)));
-      A.compress(VectorOperation::insert);
-    };
-
-    auto       commsize = Utilities::MPI::n_mpi_processes(MPI_COMM_WORLD);
-    auto       commrank = Utilities::MPI::this_mpi_process(MPI_COMM_WORLD);
-    VectorType x(MPI_COMM_WORLD, 1, commrank == commsize - 1 ? 1 : 0);
-    x(0) = starting_x;
-    x.compress(VectorOperation::insert);
-
-    try
-      {
-        const auto nit = solver.solve(x);
-
-        deallog << "Found the solution x=" << x(0) << " after " << nit
-                << " iterations." << std::endl;
-      }
-    catch (std::exception &exc)
-=======
     for (int setjac = 0; setjac < 2; setjac++)
->>>>>>> e1f4330e
       {
         if (setjac)
           solver.jacobian =
