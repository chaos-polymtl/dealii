--- conflicted
+++ resolved
@@ -38,16 +38,10 @@
 {
   /**
    * Structure which stores data on the host or the device depending on the
-<<<<<<< HEAD
-   * template parameter @p MemorySpace. The data is copied into the structure
-   * which then owns the data and will release the memory when the destructor is
-   * called.
-=======
    * template parameter @p MemorySpace. Valid choices are MemorySpace::Host,
-   * MemorySpace::Device, and MemorySpace::CUDA (if CUDA was enabled in
+   * MemorySpace::Default, and MemorySpace::CUDA (if CUDA was enabled in
    * deal.II). The data is copied into the structure which then owns the data
    * and will release the memory when the destructor is called.
->>>>>>> 540f0a72
    */
   template <typename T, typename MemorySpace>
   struct MemorySpaceData
@@ -55,37 +49,20 @@
     MemorySpaceData();
 
     /**
-<<<<<<< HEAD
-     * Copy the active data (values for Host and values_dev for Device) to @p begin.
-=======
      * Copy the class member values to @p begin.
->>>>>>> 540f0a72
      * If the data is on the device it is moved to the host.
      */
     void
     copy_to(T *begin, const std::size_t n_elements);
 
     /**
-<<<<<<< HEAD
-     * Copy the data in @p begin to the active data of the structure (values for
-     * Host and values_dev for Device). The pointer @p begin must be on the host.
-=======
      * Copy the data in @p begin to the class member values.
      * The pointer @p begin must be on the host.
->>>>>>> 540f0a72
      */
     void
     copy_from(const T *begin, const std::size_t n_elements);
 
     /**
-<<<<<<< HEAD
-     * Kokkos View to a host buffer used for MPI communication
-     */
-    Kokkos::View<T *, Kokkos::HostSpace> values_host_buffer;
-
-    /**
-     * Kokkos View to the data on the device
-=======
      * Kokkos View owning a host buffer used for MPI communication.
      */
     // FIXME Should we move this somewhere else?
@@ -93,21 +70,11 @@
 
     /**
      * Kokkos View owning the data on the device (unless @p values_sm_ptr is used).
->>>>>>> 540f0a72
      */
     Kokkos::View<T *, typename MemorySpace::kokkos_space> values;
 
     /**
      * Pointer to data on the host. The pointer points to the same data as
-<<<<<<< HEAD
-     * values when using shared memory. Otherwise it is not set.
-     */
-    // The pointer is shared so that MemorySpaceData can be copied and
-    // MemorySpaceData::values can be used in Kokkos::parallel_for. This
-    // pointer owns the data when using shared memory with MPI. In this case,
-    // the Kokkos::View in non-owning. When shared memory with MPI is not used,
-    // the pointer is not used.
-=======
      * @p values when using shared memory and the memory space is
      * MemorySpace::Host. Otherwise it is not set.
      */
@@ -116,7 +83,6 @@
     // pointer owns the data when using shared memory with MPI. In this case,
     // the Kokkos::View @p values is non-owning. When shared memory with MPI is
     // not used, the @p values_sm_ptr is unused.
->>>>>>> 540f0a72
     std::shared_ptr<T> values_sm_ptr;
 
     /**
@@ -139,14 +105,9 @@
 
   template <typename T, typename MemorySpace>
   MemorySpaceData<T, MemorySpace>::MemorySpaceData()
-<<<<<<< HEAD
-    : values_host_buffer((dealii::Impl::ensure_kokkos_initialized(),
-                          Kokkos::View<T *, Kokkos::HostSpace>("host data", 0)))
-=======
     : values_host_buffer(
         (dealii::internal::ensure_kokkos_initialized(),
          Kokkos::View<T *, Kokkos::HostSpace>("host buffer", 0)))
->>>>>>> 540f0a72
     , values(Kokkos::View<T *, typename MemorySpace::kokkos_space>(
         "memoryspace data",
         0))
@@ -160,12 +121,8 @@
                                            const std::size_t n_elements)
   {
     Assert(n_elements <= values.extent(0),
-<<<<<<< HEAD
-           ExcMessage("n_elements greater than the size of values."));
-=======
            ExcMessage(
              "n_elements is greater than the size of MemorySpaceData."));
->>>>>>> 540f0a72
     using ExecutionSpace = typename MemorySpace::kokkos_space::execution_space;
     Kokkos::
       View<T *, Kokkos::HostSpace, Kokkos::MemoryTraits<Kokkos::Unmanaged>>
@@ -185,12 +142,8 @@
                                              const std::size_t n_elements)
   {
     Assert(n_elements <= values.extent(0),
-<<<<<<< HEAD
-           ExcMessage("n_elements greater than the size of values."));
-=======
            ExcMessage(
              "n_elements is greater than the size of MemorySpaceData."));
->>>>>>> 540f0a72
     using ExecutionSpace = typename MemorySpace::kokkos_space::execution_space;
     Kokkos::View<const T *,
                  Kokkos::HostSpace,
